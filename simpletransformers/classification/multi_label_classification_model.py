import torch

from multiprocessing import cpu_count

from simpletransformers.classification import ClassificationModel
from simpletransformers.custom_models.models import (
    BertForMultiLabelSequenceClassification,
    RobertaForMultiLabelSequenceClassification,
    XLNetForMultiLabelSequenceClassification,
    XLMForMultiLabelSequenceClassification,
    DistilBertForMultiLabelSequenceClassification,
    AlbertForMultiLabelSequenceClassification,
)
from simpletransformers.config.global_args import global_args

from transformers import (
    WEIGHTS_NAME,
    BertConfig,
    BertTokenizer,
    XLNetConfig,
    XLNetTokenizer,
    XLMConfig,
    XLMTokenizer,
    RobertaConfig,
    RobertaTokenizer,
    DistilBertConfig,
    DistilBertTokenizer,
    AlbertConfig,
    AlbertTokenizer,
)


class MultiLabelClassificationModel(ClassificationModel):
<<<<<<< HEAD
    def __init__(
        self,
        model_type,
        model_name,
        num_labels=None,
        pos_weight=None,
        args=None,
        use_cuda=True,
    ):
=======
    def __init__(self, model_type, model_name, num_labels=None, pos_weight=None, args=None, use_cuda=True, **kwargs):
>>>>>>> ce5afd7c
        """
        Initializes a MultiLabelClassification model.

        Args:
            model_type: The type of model (bert, roberta)
            model_name: Default Transformer model name or path to a directory containing Transformer model file (pytorch_nodel.bin).
            num_labels (optional): The number of labels or classes in the dataset.
            pos_weight (optional): A list of length num_labels containing the weights to assign to each label for loss calculation.
            args (optional): Default args will be used if this parameter is not provided. If provided, it should be a dict containing the args that should be changed in the default args.
            use_cuda (optional): Use GPU if available. Setting to False will force model to use CPU only.
<<<<<<< HEAD
        """  # noqa: ignore flake8"
=======
            **kwargs (optional): For providing proxies, force_download, resume_download, cache_dir and other options specific to the 'from_pretrained' implementation where this will be supplied.
        """
>>>>>>> ce5afd7c
        MODEL_CLASSES = {
            "bert": (
                BertConfig,
                BertForMultiLabelSequenceClassification,
                BertTokenizer,
            ),
            "roberta": (
                RobertaConfig,
                RobertaForMultiLabelSequenceClassification,
                RobertaTokenizer,
            ),
            "xlnet": (
                XLNetConfig,
                XLNetForMultiLabelSequenceClassification,
                XLNetTokenizer,
            ),
            "xlm": (XLMConfig, XLMForMultiLabelSequenceClassification, XLMTokenizer),
            "distilbert": (
                DistilBertConfig,
                DistilBertForMultiLabelSequenceClassification,
                DistilBertTokenizer,
            ),
            "albert": (
                AlbertConfig,
                AlbertForMultiLabelSequenceClassification,
                AlbertTokenizer,
            ),
        }

        config_class, model_class, tokenizer_class = MODEL_CLASSES[model_type]
        if num_labels:
<<<<<<< HEAD
            self.config = config_class.from_pretrained(
                model_name, num_labels=num_labels
            )
=======
            self.config = config_class.from_pretrained(model_name, num_labels=num_labels, **kwargs)
>>>>>>> ce5afd7c
            self.num_labels = num_labels
        else:
            self.config = config_class.from_pretrained(model_name, **kwargs)
            self.num_labels = self.config.num_labels
        self.pos_weight = pos_weight

        if use_cuda:
            if torch.cuda.is_available():
                self.device = torch.device("cuda")
            else:
                raise ValueError(
                    "'use_cuda' set to True when cuda is unavailable."
                    " Make sure CUDA is available or set use_cuda=False."
                )
        else:
            self.device = "cpu"

        if self.pos_weight:
<<<<<<< HEAD
            self.model = model_class.from_pretrained(
                model_name,
                config=self.config,
                pos_weight=torch.Tensor(self.pos_weight).to(self.device),
            )
=======
            self.model = model_class.from_pretrained(model_name, config=self.config, pos_weight=torch.Tensor(self.pos_weight).to(self.device), **kwargs)
>>>>>>> ce5afd7c
        else:
            self.model = model_class.from_pretrained(model_name, config=self.config, **kwargs)

        self.results = {}

        self.args = {
            "threshold": 0.5,
            "sliding_window": False,
            "tie_value": 1,
            "stride": False,
        }

        self.args.update(global_args)

        if not use_cuda:
            self.args["fp16"] = False

        if args:
            self.args.update(args)

<<<<<<< HEAD
        self.tokenizer = tokenizer_class.from_pretrained(
            model_name, do_lower_case=self.args["do_lower_case"]
        )
=======
        self.tokenizer = tokenizer_class.from_pretrained(model_name, do_lower_case=self.args['do_lower_case'], **kwargs)
>>>>>>> ce5afd7c

        self.args["model_name"] = model_name
        self.args["model_type"] = model_type

    def train_model(
        self,
        train_df,
        multi_label=True,
        eval_df=None,
        output_dir=None,
        show_running_loss=True,
        args=None,
        **kwargs
    ):
        return super().train_model(
            train_df,
            multi_label=multi_label,
            eval_df=eval_df,
            output_dir=output_dir,
            show_running_loss=show_running_loss,
            args=args,
        )

    def eval_model(
        self, eval_df, multi_label=True, output_dir=None, verbose=False, **kwargs
    ):
        return super().eval_model(
            eval_df,
            output_dir=output_dir,
            multi_label=multi_label,
            verbose=verbose,
            **kwargs
        )

    def evaluate(self, eval_df, output_dir, multi_label=True, prefix="", **kwargs):
        return super().evaluate(
            eval_df, output_dir, multi_label=multi_label, prefix=prefix, **kwargs
        )

    def load_and_cache_examples(
        self, examples, evaluate=False, no_cache=False, multi_label=True
    ):
        return super().load_and_cache_examples(
            examples, evaluate=evaluate, no_cache=no_cache, multi_label=multi_label
        )

    def compute_metrics(self, preds, labels, eval_examples, multi_label=True, **kwargs):
        return super().compute_metrics(
            preds, labels, eval_examples, multi_label=multi_label, **kwargs
        )

    def predict(self, to_predict, multi_label=True):
        return super().predict(to_predict, multi_label=multi_label)<|MERGE_RESOLUTION|>--- conflicted
+++ resolved
@@ -31,19 +31,9 @@
 
 
 class MultiLabelClassificationModel(ClassificationModel):
-<<<<<<< HEAD
-    def __init__(
-        self,
-        model_type,
-        model_name,
-        num_labels=None,
-        pos_weight=None,
-        args=None,
-        use_cuda=True,
-    ):
-=======
+
     def __init__(self, model_type, model_name, num_labels=None, pos_weight=None, args=None, use_cuda=True, **kwargs):
->>>>>>> ce5afd7c
+
         """
         Initializes a MultiLabelClassification model.
 
@@ -54,12 +44,9 @@
             pos_weight (optional): A list of length num_labels containing the weights to assign to each label for loss calculation.
             args (optional): Default args will be used if this parameter is not provided. If provided, it should be a dict containing the args that should be changed in the default args.
             use_cuda (optional): Use GPU if available. Setting to False will force model to use CPU only.
-<<<<<<< HEAD
-        """  # noqa: ignore flake8"
-=======
             **kwargs (optional): For providing proxies, force_download, resume_download, cache_dir and other options specific to the 'from_pretrained' implementation where this will be supplied.
-        """
->>>>>>> ce5afd7c
+        """# noqa: ignore flake8"
+
         MODEL_CLASSES = {
             "bert": (
                 BertConfig,
@@ -91,13 +78,9 @@
 
         config_class, model_class, tokenizer_class = MODEL_CLASSES[model_type]
         if num_labels:
-<<<<<<< HEAD
-            self.config = config_class.from_pretrained(
-                model_name, num_labels=num_labels
-            )
-=======
+
             self.config = config_class.from_pretrained(model_name, num_labels=num_labels, **kwargs)
->>>>>>> ce5afd7c
+
             self.num_labels = num_labels
         else:
             self.config = config_class.from_pretrained(model_name, **kwargs)
@@ -116,15 +99,7 @@
             self.device = "cpu"
 
         if self.pos_weight:
-<<<<<<< HEAD
-            self.model = model_class.from_pretrained(
-                model_name,
-                config=self.config,
-                pos_weight=torch.Tensor(self.pos_weight).to(self.device),
-            )
-=======
             self.model = model_class.from_pretrained(model_name, config=self.config, pos_weight=torch.Tensor(self.pos_weight).to(self.device), **kwargs)
->>>>>>> ce5afd7c
         else:
             self.model = model_class.from_pretrained(model_name, config=self.config, **kwargs)
 
@@ -145,13 +120,9 @@
         if args:
             self.args.update(args)
 
-<<<<<<< HEAD
-        self.tokenizer = tokenizer_class.from_pretrained(
-            model_name, do_lower_case=self.args["do_lower_case"]
-        )
-=======
+
         self.tokenizer = tokenizer_class.from_pretrained(model_name, do_lower_case=self.args['do_lower_case'], **kwargs)
->>>>>>> ce5afd7c
+
 
         self.args["model_name"] = model_name
         self.args["model_type"] = model_type
